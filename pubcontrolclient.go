//    pubcontrolclient.go
//    ~~~~~~~~~
//    This module implements the PubControlClient functionality.
//    :authors: Konstantin Bokarius.
//    :copyright: (c) 2015 by Fanout, Inc.
//    :license: MIT, see LICENSE for more details.

package pubcontrol

import (
<<<<<<< HEAD
	"bytes"
	"encoding/base64"
	"encoding/json"
	"github.com/dgrijalva/jwt-go"
	"io/ioutil"
	"net/http"
	"strconv"
	"strings"
	"sync"
	"time"
=======
    "sync"
    "strings"
    "time"
    "net/http"
    "bytes"
    "io/ioutil"
    "strconv"
    "encoding/json"
    "github.com/dgrijalva/jwt-go"
    "encoding/base64"
    "net"
>>>>>>> dac580d9
)

// An internal type used to define the Publish method.
type publisher func(pcc *PubControlClient, channel string, item *Item) error

// An internal type used to define the pubCall method.
type pubCaller func(pcc *PubControlClient, uri, authHeader string,
	items []map[string]interface{}) error

// An internal type used to define the makeHttpRequest method.
type makeHttpRequester func(pcc *PubControlClient, uri, authHeader string,
	jsonContent []byte) (int, []byte, error)

// The PubControlClient struct allows consumers to publish to an endpoint of
// their choice. The consumer wraps a Format struct instance in an Item struct
// instance and passes that to the publish method. The publish method has
// an optional callback parameter that is called after the publishing is
// complete to notify the consumer of the result.
type PubControlClient struct {
	uri             string
	isWorkerRunning bool
	lock            *sync.Mutex
	authBasicUser   string
	authBasicPass   string
	authJwtClaim    map[string]interface{}
	authJwtKey      []byte
	publish         publisher
	pubCall         pubCaller
	makeHttpRequest makeHttpRequester
	httpClient      *http.Client
}

// Initialize this struct with a URL representing the publishing endpoint.
func NewPubControlClient(uri string) *PubControlClient {
<<<<<<< HEAD
	newPcc := new(PubControlClient)
	newPcc.uri = uri
	newPcc.lock = &sync.Mutex{}
	newPcc.pubCall = pubCall
	newPcc.publish = publish
	newPcc.makeHttpRequest = makeHttpRequest
	newPcc.httpClient = &http.Client{}
	return newPcc
=======

    // This is basically the same as the default in Go 1.6, but with these changes:
    // Timeout: 30s -> 10s
    // TLSHandshakeTimeout: 10s -> 7s
    // MaxIdleConnsPerHost: 2 -> 100
    transport := &http.Transport{
        Proxy: http.ProxyFromEnvironment,
        Dial: (&net.Dialer{
            Timeout:   10 * time.Second,
            KeepAlive: 30 * time.Second,
        }).Dial,
        TLSHandshakeTimeout:   7 * time.Second,
        ExpectContinueTimeout: 1 * time.Second,
        MaxIdleConnsPerHost: 100,
    }

    newPcc := new(PubControlClient)
    newPcc.uri = uri
    newPcc.lock = &sync.Mutex{}
    newPcc.pubCall = pubCall
    newPcc.publish = publish
    newPcc.makeHttpRequest = makeHttpRequest
    newPcc.httpClient = &http.Client{Transport: transport, Timeout: 15 * time.Second}
    return newPcc
>>>>>>> dac580d9
}

// Call this method and pass a username and password to use basic
// authentication with the configured endpoint.
func (pcc *PubControlClient) SetAuthBasic(username, password string) {
	pcc.lock.Lock()
	pcc.authBasicUser = username
	pcc.authBasicPass = password
	pcc.lock.Unlock()
}

// Call this method and pass a claim and key to use JWT authentication
// with the configured endpoint.
func (pcc *PubControlClient) SetAuthJwt(claim map[string]interface{},
	key []byte) {
	pcc.lock.Lock()
	pcc.authJwtClaim = claim
	pcc.authJwtKey = key
	pcc.lock.Unlock()
}

// An internal method used to generate an authorization header. The
// authorization header is generated based on whether basic or JWT
// authorization information was provided via the publicly accessible
// 'set_*_auth' methods defined above.
func (pcc *PubControlClient) generateAuthHeader() (string, error) {
	if pcc.authBasicUser != "" {
		encodedCredentials := base64.StdEncoding.EncodeToString([]byte(
			strings.Join([]string{pcc.authBasicUser, ":",
				pcc.authBasicPass}, "")))
		return strings.Join([]string{"Basic ", encodedCredentials}, ""), nil
	} else if pcc.authJwtClaim != nil {
		token := jwt.New(jwt.SigningMethodHS256)
		token.Valid = true
		claims := token.Claims.(jwt.MapClaims)
		for k, v := range pcc.authJwtClaim {
			claims[k] = v
		}
		if _, ok := pcc.authJwtClaim["exp"]; !ok {
			claims["exp"] = time.Now().Add(time.Second * 3600).Unix()
		}
		tokenString, err := token.SignedString(pcc.authJwtKey)
		if err != nil {
			return "", err
		}
		return strings.Join([]string{"Bearer ", tokenString}, ""), nil
	} else {
		return "", nil
	}
}

// The publish method for publishing the specified item to the specified
// channel on the configured endpoint.
func (pcc *PubControlClient) Publish(channel string, item *Item) error {
	return pcc.publish(pcc, channel, item)
}

// An internal publish method to facilitate testing.
func publish(pcc *PubControlClient, channel string, item *Item) error {
	export, err := item.Export()
	if err != nil {
		return err
	}
	export["channel"] = channel
	uri := ""
	auth := ""
	pcc.lock.Lock()
	uri = pcc.uri
	auth, err = pcc.generateAuthHeader()
	pcc.lock.Unlock()
	if err != nil {
		return err
	}
	err = pcc.pubCall(pcc, uri, auth, [](map[string]interface{}){export})
	if err != nil {
		return err
	}
	return nil
}

// An internal method for preparing the HTTP POST request for publishing
// data to the endpoint. This method accepts the URI endpoint, authorization
// header, and a list of items to publish.
func pubCall(pcc *PubControlClient, uri, authHeader string,
	items []map[string]interface{}) error {
	uri = strings.Join([]string{uri, "/publish/"}, "")
	content := make(map[string]interface{})
	content["items"] = items
	var jsonContent []byte
	jsonContent, err := json.Marshal(content)
	if err != nil {
		return err
	}
	statusCode, body, err := pcc.makeHttpRequest(pcc, uri, authHeader,
		jsonContent)
	if err != nil {
		return err
	}
	if statusCode < 200 || statusCode >= 300 {
		return &PublishError{err: strings.Join([]string{"Failure status code: ",
			strconv.Itoa(statusCode), " with message: ",
			string(body)}, "")}
	}
	return nil
}

// An internal method used to make the HTTP request for publishing based
// on the specified URI, auth header, and JSON content. An HTTP status
// code, response body, and an error will be returned.
func makeHttpRequest(pcc *PubControlClient, uri, authHeader string,
	jsonContent []byte) (int, []byte, error) {
	var req *http.Request
	req, err := http.NewRequest("POST", uri, bytes.NewReader(jsonContent))
	if err != nil {
		return 0, nil, err
	}
	req.Header.Add("Content-Type", "application/json")
	req.Header.Add("Authorization", authHeader)
	resp, err := pcc.httpClient.Do(req)
	if err != nil {
		return 0, nil, err
	}
	defer resp.Body.Close()
	var body []byte
	body, err = ioutil.ReadAll(resp.Body)
	if err != nil {
		return 0, nil, err
	}
	return resp.StatusCode, body, nil
}

// An error struct used to represent an error encountered during publishing.
type PublishError struct {
	err string
}

// This function returns the message associated with the Publish error struct.
func (e PublishError) Error() string {
	return e.err
}<|MERGE_RESOLUTION|>--- conflicted
+++ resolved
@@ -7,8 +7,7 @@
 
 package pubcontrol
 
-import (
-<<<<<<< HEAD
+import 
 	"bytes"
 	"encoding/base64"
 	"encoding/json"
@@ -19,19 +18,6 @@
 	"strings"
 	"sync"
 	"time"
-=======
-    "sync"
-    "strings"
-    "time"
-    "net/http"
-    "bytes"
-    "io/ioutil"
-    "strconv"
-    "encoding/json"
-    "github.com/dgrijalva/jwt-go"
-    "encoding/base64"
-    "net"
->>>>>>> dac580d9
 )
 
 // An internal type used to define the Publish method.
@@ -66,17 +52,6 @@
 
 // Initialize this struct with a URL representing the publishing endpoint.
 func NewPubControlClient(uri string) *PubControlClient {
-<<<<<<< HEAD
-	newPcc := new(PubControlClient)
-	newPcc.uri = uri
-	newPcc.lock = &sync.Mutex{}
-	newPcc.pubCall = pubCall
-	newPcc.publish = publish
-	newPcc.makeHttpRequest = makeHttpRequest
-	newPcc.httpClient = &http.Client{}
-	return newPcc
-=======
-
     // This is basically the same as the default in Go 1.6, but with these changes:
     // Timeout: 30s -> 10s
     // TLSHandshakeTimeout: 10s -> 7s
@@ -100,7 +75,6 @@
     newPcc.makeHttpRequest = makeHttpRequest
     newPcc.httpClient = &http.Client{Transport: transport, Timeout: 15 * time.Second}
     return newPcc
->>>>>>> dac580d9
 }
 
 // Call this method and pass a username and password to use basic
